--- conflicted
+++ resolved
@@ -297,7 +297,6 @@
 
     fn sequence_command(&mut self, cmd: DataflowCommand, cmd_meta: CommandMeta) {
         let sequenced_cmd = match cmd {
-<<<<<<< HEAD
             DataflowCommand::CreateDataflow(dataflow) => {
                 self.dataflows
                     .insert(dataflow.name().to_owned(), dataflow.clone());
@@ -309,12 +308,6 @@
                 }
                 SequencedCommand::DropDataflows(dataflows)
             }
-=======
-            DataflowCommand::CreateDataflows(dataflows) => {
-                SequencedCommand::CreateDataflows(dataflows)
-            }
-            DataflowCommand::DropDataflows(dataflows) => SequencedCommand::DropDataflows(dataflows),
->>>>>>> 6aa7fc56
             DataflowCommand::Tail(name) => SequencedCommand::Tail(name),
             DataflowCommand::Peek { source, when } => {
                 // Peeks describe a source of data and a timestamp at which to view its contents.
@@ -445,7 +438,6 @@
 
     fn handle_command(&mut self, cmd: SequencedCommand, cmd_meta: CommandMeta) {
         match cmd {
-<<<<<<< HEAD
             SequencedCommand::CreateDataflow(dataflow) => {
                 render::build_dataflow(
                     &dataflow,
@@ -454,19 +446,6 @@
                     &mut self.inputs,
                     &mut self.local_input_mux,
                 );
-=======
-            SequencedCommand::CreateDataflows(dataflows) => {
-                for dataflow in dataflows {
-                    render::build_dataflow(
-                        &dataflow,
-                        &mut self.traces,
-                        self.inner,
-                        &mut self.inputs,
-                        &mut self.local_input_mux,
-                    );
-                    self.dataflows.insert(dataflow.name().to_owned(), dataflow);
-                }
->>>>>>> 6aa7fc56
             }
 
             SequencedCommand::DropDataflows(dataflows) => {
