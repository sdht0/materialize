--- conflicted
+++ resolved
@@ -44,13 +44,8 @@
 use ore::collections::CollectionExt;
 use ore::thread::JoinHandleExt;
 use repr::{ColumnName, Datum, RelationDesc, RelationType, Row};
-<<<<<<< HEAD
-use sql::{MutationKind, ObjectType, Plan, Session};
-use sql::{Params, PreparedStatement};
+use sql::{ExplainOptions, MutationKind, ObjectType, Params, Plan, PreparedStatement, Session};
 use sql_parser::ast::ExplainStage;
-=======
-use sql::{ExplainOptions, MutationKind, ObjectType, Params, Plan, PreparedStatement, Session};
->>>>>>> d134c4f0
 
 use crate::persistence::SqlSerializer;
 use crate::timestamp::{TimestampConfig, TimestampMessage, Timestamper};
@@ -146,123 +141,6 @@
 
             let optimizer = Optimizer::default();
             let catalog = open_catalog(config.data_directory, config.logging, optimizer)?;
-
-<<<<<<< HEAD
-            let catalog_path = catalog_path.as_deref();
-            let catalog = if let Some(logging_config) = config.logging {
-                Catalog::open::<SqlSerializer, _>(catalog_path, |catalog| {
-                    for log_src in logging_config.active_logs() {
-                        let view_name = FullName {
-                            database: DatabaseSpecifier::Ambient,
-                            schema: "mz_catalog".into(),
-                            item: log_src.name().into(),
-                        };
-                        let index_name = format!("{}_primary_idx", log_src.name());
-                        catalog.insert_item(
-                            log_src.id(),
-                            FullName {
-                                database: DatabaseSpecifier::Ambient,
-                                schema: "mz_catalog".into(),
-                                item: log_src.name().into(),
-                            },
-                            CatalogItem::Source(catalog::Source {
-                                create_sql: "TODO".to_string(),
-                                connector: dataflow_types::SourceConnector::Local,
-                                desc: log_src.schema(),
-                            }),
-                        );
-                        catalog.insert_item(
-                            log_src.index_id(),
-                            FullName {
-                                database: DatabaseSpecifier::Ambient,
-                                schema: "mz_catalog".into(),
-                                item: index_name.clone(),
-                            },
-                            CatalogItem::Index(catalog::Index {
-                                on: log_src.id(),
-                                keys: log_src
-                                    .index_by()
-                                    .into_iter()
-                                    .map(ScalarExpr::Column)
-                                    .collect(),
-                                create_sql: index_sql(
-                                    index_name,
-                                    view_name,
-                                    &log_src.schema(),
-                                    &log_src.index_by(),
-                                ),
-                                eval_env: EvalEnv::default(),
-                            }),
-                        );
-                    }
-
-                    for log_view in logging_config.active_views() {
-                        let params = Params {
-                            datums: Row::pack(&[]),
-                            types: vec![],
-                        };
-                        let stmt = sql::parse(log_view.sql.to_owned())
-                            .expect("failed to parse bootstrap sql")
-                            .into_element();
-                        match sql::plan(catalog, &sql::InternalSession, stmt, &params) {
-                            Ok(Plan::CreateView {
-                                name: _,
-                                view,
-                                replace,
-                                materialize,
-                                if_not_exists,
-                            }) => {
-                                assert!(replace.is_none());
-                                assert!(!if_not_exists);
-                                assert!(materialize);
-                                let eval_env = EvalEnv::default();
-                                let view = catalog::View {
-                                    create_sql: view.create_sql,
-                                    optimized_expr: optimizer
-                                        .optimize(view.expr, catalog.indexes(), &eval_env)
-                                        .expect("failed to optimize bootstrap sql"),
-                                    eval_env,
-                                    desc: view.desc,
-                                };
-                                let view_name = FullName {
-                                    database: DatabaseSpecifier::Ambient,
-                                    schema: "mz_catalog".into(),
-                                    item: log_view.name.into(),
-                                };
-                                let index_name = format!("{}_primary_idx", log_view.name);
-                                let index = auto_generate_view_idx(
-                                    index_name.clone(),
-                                    view_name.clone(),
-                                    &view,
-                                    log_view.id,
-                                );
-                                catalog.insert_item(
-                                    log_view.id,
-                                    view_name,
-                                    CatalogItem::View(view),
-                                );
-                                catalog.insert_item(
-                                    log_view.index_id,
-                                    FullName {
-                                        database: DatabaseSpecifier::Ambient,
-                                        schema: "mz_catalog".into(),
-                                        item: index_name,
-                                    },
-                                    CatalogItem::Index(index),
-                                );
-                            }
-                            err => panic!(
-                                "internal error: failed to load bootstrap view:\n{}\nerror:\n{:?}",
-                                log_view.sql, err
-                            ),
-                        }
-                    }
-                })?
-            } else {
-                Catalog::open::<SqlSerializer, _>(catalog_path, |_| ())?
-            };
-=======
->>>>>>> d134c4f0
             let logical_compaction_window_ms = config.logical_compaction_window.map(|d| {
                 let millis = d.as_millis();
                 if millis > Timestamp::max_value() as u128 {
@@ -695,73 +573,10 @@
                 replace,
                 materialize,
                 if_not_exists,
-<<<<<<< HEAD
-            } => {
-                let mut ops = vec![];
-                if let Some(id) = replace {
-                    ops.extend(self.catalog.drop_items_ops(&[id]));
-                }
-                let view_id = self.catalog.allocate_id()?;
-                let eval_env = EvalEnv::default();
-                let view = catalog::View {
-                    create_sql: view.create_sql,
-                    optimized_expr: self.optimizer.optimize(
-                        view.expr,
-                        self.catalog.indexes(),
-                        &eval_env,
-                    )?,
-                    desc: view.desc,
-                    eval_env,
-                };
-                ops.push(catalog::Op::CreateItem {
-                    id: view_id,
-                    name: name.clone(),
-                    item: CatalogItem::View(view.clone()),
-                });
-                let (index_id, index) = if materialize {
-                    let mut index_name = name.clone();
-                    index_name.item += "_primary_idx";
-                    let index = auto_generate_view_idx(
-                        index_name.item.clone(),
-                        name.clone(),
-                        &view,
-                        view_id,
-                    );
-                    let index_id = self.catalog.allocate_id()?;
-                    ops.push(catalog::Op::CreateItem {
-                        id: index_id,
-                        name: index_name,
-                        item: CatalogItem::Index(index.clone()),
-                    });
-                    (Some(index_id), Some(index))
-                } else {
-                    (None, None)
-                };
-                match self.catalog_transact(ops) {
-                    Ok(()) => {
-                        self.insert_view(view_id, &view);
-                        if materialize {
-                            let mut dataflow = DataflowDesc::new(name.to_string());
-                            self.build_view_collection(&view_id, &view, &mut dataflow);
-                            self.build_arrangement(
-                                &index_id.unwrap(),
-                                index.unwrap(),
-                                view.desc.typ().clone(),
-                                dataflow,
-                            );
-                        }
-                        Ok(ExecuteResponse::CreatedView { existed: false })
-                    }
-                    Err(_) if if_not_exists => Ok(ExecuteResponse::CreatedView { existed: true }),
-                    Err(err) => Err(err),
-                }
-            }
-=======
             } => tx.send(
                 self.sequence_create_view(name, view, replace, materialize, if_not_exists),
                 session,
             ),
->>>>>>> d134c4f0
 
             Plan::CreateIndex {
                 name,
@@ -817,124 +632,23 @@
                 when,
                 finishing,
                 materialize,
-<<<<<<< HEAD
-            } => {
-                let timestamp = self.determine_timestamp(&source, when)?;
-                let eval_env = EvalEnv {
-                    wall_time: Some(chrono::Utc::now()),
-                    logical_time: Some(timestamp),
-                };
-                // TODO (wangandi): Is there anything that optimizes to a
-                // constant expression that originally contains a global get? Is
-                // there anything not containing a global get that cannot be
-                // optimized to a constant expression?
-                let mut source =
-                    self.optimizer
-                        .optimize(source, self.catalog.indexes(), &eval_env)?;
-
-                // If this optimizes to a constant expression, we can immediately return the result.
-                if let RelationExpr::Constant { rows, typ: _ } = source.as_ref() {
-                    let mut results = Vec::new();
-                    for &(ref row, count) in rows {
-                        assert!(
-                            count >= 0,
-                            "Negative multiplicity in constant result: {}",
-                            count
-                        );
-                        for _ in 0..count {
-                            results.push(row.clone());
-                        }
-                    }
-                    finishing.finish(&mut results);
-                    Ok(send_immediate_rows(results))
-                } else {
-                    // Peeks describe a source of data and a timestamp at which to view its contents.
-                    //
-                    // We need to determine both an appropriate timestamp from the description, and
-                    // also to ensure that there is a view in place to query, if the source of data
-                    // for the peek is not a base relation.
-
-                    // Choose a timestamp for all workers to use in the peek.
-                    // We minimize over all participating views, to ensure that the query will not
-                    // need to block on the arrival of further input data.
-                    let (rows_tx, rows_rx) = self.switchboard.mpsc_limited(self.num_timely_workers);
-
-                    let (project, filter) = Self::plan_peek(source.as_mut());
-
-                    let (fast_path, index_id) = if let RelationExpr::Get {
-                        id: Id::Global(id),
-                        typ: _,
-                    } = source.as_ref()
-                    {
-                        if let Some(Some((index_id, _))) =
-                            self.views.get(&id).map(|v| &v.default_idx)
-                        {
-                            (true, *index_id)
-                        } else if materialize {
-                            (false, self.catalog.allocate_id()?)
-                        } else {
-                            bail!(
-                                "{} is not materialized",
-                                self.catalog.humanize_id(expr::Id::Global(*id)).unwrap()
-                            )
-                        }
-                    } else {
-                        (false, self.catalog.allocate_id()?)
-                    };
-
-                    let index = if !fast_path {
-                        // Slow path. We need to perform some computation, so build
-                        // a new transient dataflow that will be dropped after the
-                        // peek completes.
-                        let typ = source.as_ref().typ();
-                        let ncols = typ.column_types.len();
-                        // Cheat a little bit here to get a relation description. A
-                        // relation description is just a relation type with column
-                        // names, but we don't know the column names for `source`
-                        // here. Nothing in the dataflow layer cares about column
-                        // names, so just set them all to `None`. The column names
-                        // will ultimately be correctly transmitted to the client
-                        // because they are safely stashed in the connection's
-                        // session.
-                        let desc = RelationDesc::new(
-                            typ.clone(),
-                            iter::repeat::<Option<ColumnName>>(None).take(ncols),
-                        );
-                        let view_id = self.catalog.allocate_id()?;
-                        let view_name = FullName {
-                            database: DatabaseSpecifier::Ambient,
-                            schema: "temp".into(),
-                            item: format!("temp-view-{}", view_id),
-                        };
-                        let index_name = format!("temp-index-on-{}", view_id);
-                        let mut dataflow = DataflowDesc::new(view_name.to_string());
-                        dataflow.as_of(Some(vec![timestamp.clone()]));
-                        let view = catalog::View {
-                            create_sql: "<none>".into(),
-                            optimized_expr: source,
-                            desc,
-                            eval_env: eval_env.clone(),
-                        };
-                        self.build_view_collection(&view_id, &view, &mut dataflow);
-                        let index = auto_generate_view_idx(index_name, view_name, &view, view_id);
-                        self.build_arrangement(&index_id, index.clone(), typ, dataflow);
-                        Some(index)
-                    } else {
-                        None
-                    };
-=======
             } => tx.send(
                 self.sequence_peek(conn_id, source, when, finishing, materialize),
                 session,
             ),
 
             Plan::Tail(source) => tx.send(self.sequence_tail(conn_id, source), session),
->>>>>>> d134c4f0
 
             Plan::SendRows(rows) => tx.send(Ok(send_immediate_rows(rows)), session),
 
-            Plan::ExplainPlan(relation_expr, explain_options) => tx.send(
-                self.sequence_explain_plan(relation_expr, explain_options),
+            Plan::ExplainPlan {
+                sql,
+                raw_plan,
+                decorrelated_plan,
+                stage,
+                options,
+            } => tx.send(
+                self.sequence_explain_plan(sql, raw_plan, decorrelated_plan, stage, options),
                 session,
             ),
 
@@ -1178,7 +892,6 @@
         let eval_env = EvalEnv::default();
         let view = catalog::View {
             create_sql: view.create_sql,
-            unoptimized_expr: view.expr.clone(),
             optimized_expr: self.optimizer.optimize(
                 view.expr,
                 self.catalog.indexes(),
@@ -1261,50 +974,6 @@
         Ok(ExecuteResponse::DroppedDatabase)
     }
 
-<<<<<<< HEAD
-            Plan::ExplainPlan {
-                sql,
-                raw_plan,
-                decorrelated_plan,
-                stage,
-                options,
-            } => {
-                let explanation_string = match stage {
-                    ExplainStage::Sql => sql.clone(),
-                    ExplainStage::RawPlan => {
-                        let mut explanation = raw_plan.explain(&self.catalog);
-                        if options.typed {
-                            // TODO(jamii) does this fail?
-                            explanation.explain_types(&BTreeMap::new());
-                        }
-                        explanation.to_string()
-                    }
-                    ExplainStage::DecorrelatedPlan => {
-                        let mut explanation = decorrelated_plan.explain(&self.catalog);
-                        if options.typed {
-                            explanation.explain_types();
-                        }
-                        explanation.to_string()
-                    }
-                    ExplainStage::OptimizedPlan { .. } => {
-                        let eval_env = EvalEnv {
-                            wall_time: Some(chrono::Utc::now()),
-                            logical_time: Some(0),
-                        };
-                        let optimized_plan = self
-                            .optimizer
-                            .optimize(decorrelated_plan, self.catalog.indexes(), &eval_env)?
-                            .unwrap();
-                        let mut explanation = optimized_plan.explain(&self.catalog);
-                        if options.typed {
-                            explanation.explain_types();
-                        }
-                        explanation.to_string()
-                    }
-                };
-                let rows = vec![Row::pack(&[Datum::from(&*explanation_string)])];
-                Ok(send_immediate_rows(rows))
-=======
     fn sequence_drop_schema(
         &mut self,
         database_name: DatabaseSpecifier,
@@ -1388,7 +1057,6 @@
         // constant expression that originally contains a global get? Is
         // there anything not containing a global get that cannot be
         // optimized to a constant expression?
-        let unoptimized_source = source.clone();
         let mut source = self
             .optimizer
             .optimize(source, self.catalog.indexes(), &eval_env)?;
@@ -1405,7 +1073,6 @@
                 for _ in 0..count {
                     results.push(row.clone());
                 }
->>>>>>> d134c4f0
             }
             finishing.finish(&mut results);
             Ok(send_immediate_rows(results))
@@ -1471,7 +1138,6 @@
                 dataflow.as_of(Some(vec![timestamp.clone()]));
                 let view = catalog::View {
                     create_sql: "<none>".into(),
-                    unoptimized_expr: unoptimized_source,
                     optimized_expr: source,
                     desc,
                     eval_env: eval_env.clone(),
@@ -1571,21 +1237,46 @@
 
     fn sequence_explain_plan(
         &mut self,
-        relation_expr: RelationExpr,
-        explain_options: ExplainOptions,
+        sql: String,
+        raw_plan: sql::RelationExpr,
+        decorrelated_plan: expr::RelationExpr,
+        stage: ExplainStage,
+        options: ExplainOptions,
     ) -> Result<ExecuteResponse, failure::Error> {
-        let eval_env = EvalEnv {
-            wall_time: Some(chrono::Utc::now()),
-            logical_time: Some(0),
+        let explanation_string = match stage {
+            ExplainStage::Sql => sql.clone(),
+            ExplainStage::RawPlan => {
+                let mut explanation = raw_plan.explain(&self.catalog);
+                if options.typed {
+                    // TODO(jamii) does this fail?
+                    explanation.explain_types(&BTreeMap::new());
+                }
+                explanation.to_string()
+            }
+            ExplainStage::DecorrelatedPlan => {
+                let mut explanation = decorrelated_plan.explain(&self.catalog);
+                if options.typed {
+                    explanation.explain_types();
+                }
+                explanation.to_string()
+            }
+            ExplainStage::OptimizedPlan { .. } => {
+                let eval_env = EvalEnv {
+                    wall_time: Some(chrono::Utc::now()),
+                    logical_time: Some(0),
+                };
+                let optimized_plan = self
+                    .optimizer
+                    .optimize(decorrelated_plan, self.catalog.indexes(), &eval_env)?
+                    .unwrap();
+                let mut explanation = optimized_plan.explain(&self.catalog);
+                if options.typed {
+                    explanation.explain_types();
+                }
+                explanation.to_string()
+            }
         };
-        let relation_expr =
-            self.optimizer
-                .optimize(relation_expr, self.catalog.indexes(), &eval_env)?;
-        let mut explanation = relation_expr.as_ref().explain(&self.catalog);
-        if explain_options.typed {
-            explanation.explain_types();
-        }
-        let rows = vec![Row::pack(&[Datum::from(&*explanation.to_string())])];
+        let rows = vec![Row::pack(&[Datum::from(&*explanation_string)])];
         Ok(send_immediate_rows(rows))
     }
 
@@ -2626,7 +2317,6 @@
                         let eval_env = EvalEnv::default();
                         let view = catalog::View {
                             create_sql: view.create_sql,
-                            unoptimized_expr: view.expr.clone(),
                             optimized_expr: optimizer
                                 .optimize(view.expr, catalog.indexes(), &eval_env)
                                 .expect("failed to optimize bootstrap sql"),
